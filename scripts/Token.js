/* globals
flattenObject,
game
*/
/* eslint no-unused-vars: ["error", { "argsIgnorePattern": "^_" }] */
"use strict";


/*
Methods and hooks related to tokens.
Hook token movement to add/remove terrain effects and pause tokens dependent on settings.
*/

import { MODULE_ID, SOCKETS } from "./const.js";
import { TerrainSettings } from "./settings.js";
import { TravelTerrainRay } from "./TravelTerrainRay.js";
import { Terrain } from "./Terrain.js";

export const PATCHES = {};
PATCHES.BASIC = {};

const SETTINGS = TerrainSettings.KEYS;
const AUTO = SETTINGS.AUTO_TERRAIN;

// ----- NOTE: Hooks ----- //

/**
 * Hook preUpdateToken.
 * If the token moves, determine its terrain status.
 */
function preUpdateTokenHook(tokenD, changes, _options, _userId) {
  const autoT = TerrainSettings.get(AUTO.ALGORITHM);
  if ( autoT === AUTO.CHOICES.NO ) return;
  if ( autoT === AUTO.CHOICES.COMBAT && !game.combat.isActive ) return;

  const changeKeys = new Set(Object.keys(flattenObject(changes)));
  const token = tokenD.object;
  const destination = token.getCenter(changes.x ?? token.x, changes.y ?? token.y);
  const tm = token[MODULE_ID] ??= {};
  const origTTR = tm.ttr;
  if ( changeKeys.has("elevation") && origTTR ) {
    // Something, like Levels Stairs, has changed the token elevation during an animation.
    // Redo the travel terrain ray from this point.
    origTTR.origin = destination;
    origTTR.origin.z = changes.elevation;
  }

  if ( !(changeKeys.has("x") || changeKeys.has("y")) ) return;

  const ttr = new TravelTerrainRay(token, { destination });
  tm.ttr = ttr;
}

/**
 * Hook refreshToken.
 * Adjust terrain as the token moves; handle animation pauses.
 */
function refreshTokenHook(token, flags) {
  token[MODULE_ID] ??= {};
  const autoT = TerrainSettings.get(AUTO.ALGORITHM);
  if ( autoT === AUTO.CHOICES.NO ) return;
  if ( autoT === AUTO.CHOICES.COMBAT && !game.combat.isActive ) return;
  if ( !(flags.refreshPosition || flags.refreshElevation) ) return;

  if ( token._original ) {
    // This token is a clone in a drag operation.

  } else if ( token._animation ) {
    const ttr = token[MODULE_ID].ttr;
    if ( !ttr ) return;
    const center = token.getCenter(token.position.x, token.position.y);
    const terrain = ttr.terrainAtClosestPoint(center);
    if ( !terrain ) {
      Terrain.removeAllSceneTerrainsFromToken(token);
      return;
    }

    if ( token.hasTerrain(terrain) ) return;
    terrain.addToToken(token, { removeSceneTerrains: true });
    if ( TerrainSettings.get(AUTO.DIALOG) ) {
      token.stopAnimation();
      token.document.update({ x: token.position.x, y: token.position.y });
      const dialogData = terrainEncounteredDialogData(token, terrain, ttr.destination);
      SOCKETS.socket.executeAsGM("dialog", dialogData);
    }
  }
}


/**
 * Function to present dialog to GM.
 */
function terrainEncounteredDialogData(token, terrain, destination) {
  const localize = key => game.i18n.localize(`${MODULE_ID}.terrain-encountered-dialog.${key}`);
  return {
    title: localize("title"),
    content: game.i18n.format(`${MODULE_ID}.terrain-encountered-dialog.content`,
      { terrainName: terrain.name, tokenName: token.name }),
    buttons: {
      one: {
        icon: "<i class='fas fa-person-hiking'></i>",
        label: localize("continue"),
        callback: async () => {
          console.debug("Continued animation.");
          const tl = token.getTopLeft(destination.x, destination.y);
          await token.document.update({x: tl.x, y: tl.y});
        }
      },

      two: {
        icon: "<i class='fas fa-person-falling-burst'></i>",
        label: localize("cancel"),
        callback: async () => {
          console.debug("Canceled.");
        }
      }
    },
    default: "one"
  };
}

PATCHES.BASIC.HOOKS = {
  preUpdateToken: preUpdateTokenHook,
  refreshToken: refreshTokenHook
};

// ----- NOTE: Methods ----- //

/**
 * Retrieve all terrains on the token.
 * @returns {Terrain[]}
 */
function getAllTerrains() { return Terrain.getAllOnToken(this); }

/**
 * Remove all terrains from the token.
 */
async function removeAllTerrains() { return Terrain.removeAllFromToken(this); }

/**
 * Test if token has a given terrain.
 * @param {Terrain}
 * @returns {boolean}
 */
function hasTerrain(terrain) { return terrain.tokenHasTerrain(this); }


PATCHES.BASIC.METHODS = {
  getAllTerrains,
<<<<<<< HEAD
  removeAllTerrains,
  hasTerrain
};
=======
  removeAllTerrains
}

// ----- NOTE: Wraps ----- //

/**
 * Display the terrain name as the token is dragged.
 */
function _getTooltipText(wrapper) {
  let text = wrapper();

  // If not a clone, return.
  if ( !this._original ) return text;

  const terrain = canvas.terrain.terrainAt(this.center);
  if ( terrain ) text =
`${terrain.name}
${text}`;
  return text;
}

PATCHES.BASIC.WRAPS = {
  _getTooltipText
}
>>>>>>> 59d7cd51
<|MERGE_RESOLUTION|>--- conflicted
+++ resolved
@@ -147,13 +147,9 @@
 
 PATCHES.BASIC.METHODS = {
   getAllTerrains,
-<<<<<<< HEAD
   removeAllTerrains,
   hasTerrain
 };
-=======
-  removeAllTerrains
-}
 
 // ----- NOTE: Wraps ----- //
 
@@ -176,4 +172,3 @@
 PATCHES.BASIC.WRAPS = {
   _getTooltipText
 }
->>>>>>> 59d7cd51
